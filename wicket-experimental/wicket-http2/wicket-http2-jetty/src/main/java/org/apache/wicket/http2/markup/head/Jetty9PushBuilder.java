--- conflicted
+++ resolved
@@ -53,11 +53,7 @@
 						pushBuilder.setHeader(key, value.getValue());
 					}
 				});
-<<<<<<< HEAD
-				pushBuilder.push();	
-=======
 				pushBuilder.push();
->>>>>>> f4593f71
 			}
 		}
 		else
