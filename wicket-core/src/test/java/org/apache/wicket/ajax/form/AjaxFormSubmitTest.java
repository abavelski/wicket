--- conflicted
+++ resolved
@@ -1,132 +1,120 @@
-/*
- * Licensed to the Apache Software Foundation (ASF) under one or more
- * contributor license agreements.  See the NOTICE file distributed with
- * this work for additional information regarding copyright ownership.
- * The ASF licenses this file to You under the Apache License, Version 2.0
- * (the "License"); you may not use this file except in compliance with
- * the License.  You may obtain a copy of the License at
- *
- *      http://www.apache.org/licenses/LICENSE-2.0
- *
- * Unless required by applicable law or agreed to in writing, software
- * distributed under the License is distributed on an "AS IS" BASIS,
- * WITHOUT WARRANTIES OR CONDITIONS OF ANY KIND, either express or implied.
- * See the License for the specific language governing permissions and
- * limitations under the License.
- */
-package org.apache.wicket.ajax.form;
-
-import org.apache.wicket.Page;
-import org.apache.wicket.util.tester.FormTester;
-import org.apache.wicket.util.tester.WicketTestCase;
-import org.junit.Test;
-
-/**
- * @author marrink
- */
-public class AjaxFormSubmitTest extends WicketTestCase
-{
-	@Test
-	public void submit()
-	{
-		AjaxFormSubmitTestPage page = new AjaxFormSubmitTestPage(true);
-
-		tester.startPage(page);
-		tester.assertRenderedPage(page.getClass());
-		FormTester form = tester.newFormTester("form");
-		form.setValue("txt1", "txt1");
-		form.setValue("txt2", "txt2");
-		// mark the button as the one being pressed. there is a 'p::' infront of name because wicket
-		// escapes "submit" input names as they break browsers
-		tester.getRequest().getPostParameters().setParameterValue("p::submit", "x");
-		tester.submitForm(form.getForm());
-		tester.assertRenderedPage(page.getClass());
-		assertTrue((page.getFormSubmitted() & AjaxFormSubmitTestPage.FORM_SUBMIT) > 0);
-		assertFalse((page.getFormSubmitted() & AjaxFormSubmitTestPage.FORM_ERROR) > 0);
-		assertTrue((page.getFormSubmitted() & AjaxFormSubmitTestPage.BUTTON_SUBMIT) > 0);
-		assertFalse((page.getFormSubmitted() & AjaxFormSubmitTestPage.BUTTON_ERROR) > 0);
-		assertEquals("txt1", tester.getComponentFromLastRenderedPage("form:txt1")
-			.getDefaultModelObject());
-		assertEquals("txt2", tester.getComponentFromLastRenderedPage("form:txt2")
-			.getDefaultModelObject());
-	}
-<<<<<<< HEAD
-
-	/**
-	 * Test ajax form submit without default form processing.
-	 *
-=======
-	
-	/**
-	 * Test ajax form submit without default form processing.
-	 * 
->>>>>>> e4922f1d
-	 * @see <a href="https://issues.apache.org/jira/browse/WICKET-1291">WICKET-1291</a>
-	 */
-	@Test
-	public void submitNoDefProcessing()
-	{
-		AjaxFormSubmitTestPage page = new AjaxFormSubmitTestPage(false);
-
-		tester.startPage(page);
-		tester.assertRenderedPage(page.getClass());
-		FormTester form = tester.newFormTester("form");
-		form.setValue("txt1", "txt1");
-		form.setValue("txt2", "txt2");
-		tester.executeAjaxEvent("form:submit", "click");
-		tester.assertRenderedPage(page.getClass());
-		assertFalse((page.getFormSubmitted() & AjaxFormSubmitTestPage.FORM_SUBMIT) > 0);
-		assertFalse((page.getFormSubmitted() & AjaxFormSubmitTestPage.FORM_ERROR) > 0);
-		assertTrue((page.getFormSubmitted() & AjaxFormSubmitTestPage.BUTTON_SUBMIT) > 0);
-		assertFalse((page.getFormSubmitted() & AjaxFormSubmitTestPage.BUTTON_ERROR) > 0);
-		assertEquals("foo", tester.getComponentFromLastRenderedPage("form:txt1")
-			.getDefaultModelObject());
-		assertEquals("bar", tester.getComponentFromLastRenderedPage("form:txt2")
-			.getDefaultModelObject());
-	}
-
-	/**
-	 * Test ajax fallback with errors.
-<<<<<<< HEAD
-	 *
-=======
-	 * 
->>>>>>> e4922f1d
-	 * @see <a href="https://issues.apache.org/jira/browse/WICKET-6324">WICKET-6324</a>
-	 */
-	@Test
-	public void submitFallbackErrors()
-	{
-		AjaxFormSubmitTestPage page = new AjaxFormSubmitTestPage(true);
-
-		tester.startPage(page);
-		tester.assertRenderedPage(page.getClass());
-		FormTester form = tester.newFormTester("form");
-		form.setValue("txt1", "");
-		form.setValue("txt2", "");
-		// mark the button as the one being pressed. there is a 'p::' infront of name because wicket
-		// escapes "submit" input names as they break browsers
-		tester.getRequest().getPostParameters().setParameterValue("p::submit", "x");
-		tester.submitForm(form.getForm());
-		tester.assertRenderedPage(page.getClass());
-		assertFalse((page.getFormSubmitted() & AjaxFormSubmitTestPage.FORM_SUBMIT) > 0);
-		assertTrue((page.getFormSubmitted() & AjaxFormSubmitTestPage.FORM_ERROR) > 0);
-		assertFalse((page.getFormSubmitted() & AjaxFormSubmitTestPage.BUTTON_SUBMIT) > 0);
-		assertTrue((page.getFormSubmitted() & AjaxFormSubmitTestPage.BUTTON_ERROR) > 0);
-	}
-
-	/**
-	 * Test that onclick handler is generated with the proper XHTML entities for special characters,
-	 * notably ampersand. See WICKET-2033.
-	 * 
-	 * @throws Exception
-	 */
-	@Test
-	public void eventJavaScriptEscaped() throws Exception
-	{
-		tester.startPage(new AjaxFormSubmitTestPage(false));
-		tester.assertResultPage(AjaxFormSubmitTestPage.class,
-			"AjaxFormSubmitTestPage_expected.html");
-	}
-
-}
+/*
+ * Licensed to the Apache Software Foundation (ASF) under one or more
+ * contributor license agreements.  See the NOTICE file distributed with
+ * this work for additional information regarding copyright ownership.
+ * The ASF licenses this file to You under the Apache License, Version 2.0
+ * (the "License"); you may not use this file except in compliance with
+ * the License.  You may obtain a copy of the License at
+ *
+ *      http://www.apache.org/licenses/LICENSE-2.0
+ *
+ * Unless required by applicable law or agreed to in writing, software
+ * distributed under the License is distributed on an "AS IS" BASIS,
+ * WITHOUT WARRANTIES OR CONDITIONS OF ANY KIND, either express or implied.
+ * See the License for the specific language governing permissions and
+ * limitations under the License.
+ */
+package org.apache.wicket.ajax.form;
+
+import org.apache.wicket.util.tester.FormTester;
+import org.apache.wicket.util.tester.WicketTestCase;
+import org.junit.Test;
+
+/**
+ * @author marrink
+ */
+public class AjaxFormSubmitTest extends WicketTestCase
+{
+	@Test
+	public void submit()
+	{
+		AjaxFormSubmitTestPage page = new AjaxFormSubmitTestPage(true);
+
+		tester.startPage(page);
+		tester.assertRenderedPage(page.getClass());
+		FormTester form = tester.newFormTester("form");
+		form.setValue("txt1", "txt1");
+		form.setValue("txt2", "txt2");
+		// mark the button as the one being pressed. there is a 'p::' infront of name because wicket
+		// escapes "submit" input names as they break browsers
+		tester.getRequest().getPostParameters().setParameterValue("p::submit", "x");
+		tester.submitForm(form.getForm());
+		tester.assertRenderedPage(page.getClass());
+		assertTrue((page.getFormSubmitted() & AjaxFormSubmitTestPage.FORM_SUBMIT) > 0);
+		assertFalse((page.getFormSubmitted() & AjaxFormSubmitTestPage.FORM_ERROR) > 0);
+		assertTrue((page.getFormSubmitted() & AjaxFormSubmitTestPage.BUTTON_SUBMIT) > 0);
+		assertFalse((page.getFormSubmitted() & AjaxFormSubmitTestPage.BUTTON_ERROR) > 0);
+		assertEquals("txt1", tester.getComponentFromLastRenderedPage("form:txt1")
+			.getDefaultModelObject());
+		assertEquals("txt2", tester.getComponentFromLastRenderedPage("form:txt2")
+			.getDefaultModelObject());
+	}
+
+	/**
+	 * Test ajax form submit without default form processing.
+	 *
+	 * @see <a href="https://issues.apache.org/jira/browse/WICKET-1291">WICKET-1291</a>
+	 */
+	@Test
+	public void submitNoDefProcessing()
+	{
+		AjaxFormSubmitTestPage page = new AjaxFormSubmitTestPage(false);
+
+		tester.startPage(page);
+		tester.assertRenderedPage(page.getClass());
+		FormTester form = tester.newFormTester("form");
+		form.setValue("txt1", "txt1");
+		form.setValue("txt2", "txt2");
+		tester.executeAjaxEvent("form:submit", "click");
+		tester.assertRenderedPage(page.getClass());
+		assertFalse((page.getFormSubmitted() & AjaxFormSubmitTestPage.FORM_SUBMIT) > 0);
+		assertFalse((page.getFormSubmitted() & AjaxFormSubmitTestPage.FORM_ERROR) > 0);
+		assertTrue((page.getFormSubmitted() & AjaxFormSubmitTestPage.BUTTON_SUBMIT) > 0);
+		assertFalse((page.getFormSubmitted() & AjaxFormSubmitTestPage.BUTTON_ERROR) > 0);
+		assertEquals("foo", tester.getComponentFromLastRenderedPage("form:txt1")
+			.getDefaultModelObject());
+		assertEquals("bar", tester.getComponentFromLastRenderedPage("form:txt2")
+			.getDefaultModelObject());
+	}
+
+	/**
+	 * Test ajax fallback with errors.
+	 *
+	 * @see <a href="https://issues.apache.org/jira/browse/WICKET-6324">WICKET-6324</a>
+	 */
+	@Test
+	public void submitFallbackErrors()
+	{
+		AjaxFormSubmitTestPage page = new AjaxFormSubmitTestPage(true);
+
+		tester.startPage(page);
+		tester.assertRenderedPage(page.getClass());
+		FormTester form = tester.newFormTester("form");
+		form.setValue("txt1", "");
+		form.setValue("txt2", "");
+		// mark the button as the one being pressed. there is a 'p::' infront of name because wicket
+		// escapes "submit" input names as they break browsers
+		tester.getRequest().getPostParameters().setParameterValue("p::submit", "x");
+		tester.submitForm(form.getForm());
+		tester.assertRenderedPage(page.getClass());
+		assertFalse((page.getFormSubmitted() & AjaxFormSubmitTestPage.FORM_SUBMIT) > 0);
+		assertTrue((page.getFormSubmitted() & AjaxFormSubmitTestPage.FORM_ERROR) > 0);
+		assertFalse((page.getFormSubmitted() & AjaxFormSubmitTestPage.BUTTON_SUBMIT) > 0);
+		assertTrue((page.getFormSubmitted() & AjaxFormSubmitTestPage.BUTTON_ERROR) > 0);
+	}
+
+	/**
+	 * Test that onclick handler is generated with the proper XHTML entities for special characters,
+	 * notably ampersand. See WICKET-2033.
+	 * 
+	 * @throws Exception
+	 */
+	@Test
+	public void eventJavaScriptEscaped() throws Exception
+	{
+		tester.startPage(new AjaxFormSubmitTestPage(false));
+		tester.assertResultPage(AjaxFormSubmitTestPage.class,
+			"AjaxFormSubmitTestPage_expected.html");
+	}
+
+}